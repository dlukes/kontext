/*
 * Copyright (c) 2016 Charles University in Prague, Faculty of Arts,
 *                    Institute of the Czech National Corpus
 * Copyright (c) 2016 Tomas Machalek <tomas.machalek@gmail.com>
 *
 * This program is free software; you can redistribute it and/or
 * modify it under the terms of the GNU General Public License
 * as published by the Free Software Foundation; version 2
 * dated June, 1991.
 *
 * This program is distributed in the hope that it will be useful,
 * but WITHOUT ANY WARRANTY; without even the implied warranty of
 * MERCHANTABILITY or FITNESS FOR A PARTICULAR PURPOSE.  See the
 * GNU General Public License for more details.

 * You should have received a copy of the GNU General Public License
 * along with this program; if not, write to the Free Software
 * Foundation, Inc., 51 Franklin Street, Fifth Floor, Boston, MA  02110-1301, USA.
 */
import * as Immutable from 'immutable';
import {PluginInterfaces, IPluginApi} from '../../types/plugins';
import {TagHelperModel, PositionOptions, TagHelperModelState} from './positional/models';
import {UDTagBuilderModel, FilterRecord, FeatureSelectProps} from './keyval/models';
import {init as viewInit} from './views';
import {init as ppTagsetViewInit} from './positional/views';
import {init as udTagsetViewInit} from './keyval/views';

<<<<<<< HEAD
import { StatelessModel } from 'kombo';
=======
import { StatelessModel, Action, SEDispatcher } from 'kombo';
>>>>>>> 898d0080
import { TagBuilderBaseState } from './common';

declare var require:any;
require('./style.less'); // webpack



export class TagHelperPlugin implements PluginInterfaces.TagHelper.IPlugin {

    private pluginApi:IPluginApi;

    constructor(pluginApi:IPluginApi) {
        this.pluginApi = pluginApi;
    }

<<<<<<< HEAD
    getWidgetView(corpname:string, tagsets:Array<PluginInterfaces.TagHelper.TagsetInfo>):PluginInterfaces.TagHelper.View|null {
        /// TODO !!!! currently we take only the first tagset ////
        if (tagsets.length === 0) {
            return null;
        }

        let views:Immutable.Map<string, any> = Immutable.Map();
        let models:Immutable.Map<string, StatelessModel<TagBuilderBaseState>> = Immutable.Map();
        
        for (const tagsetInfo of tagsets) {
            switch (tagsetInfo.type) {
                case 'positional':
                    const positions = Immutable.List<PositionOptions>();
                    models = models.set('positional', new TagHelperModel(
=======
    getWidgetView(corpname:string, tagsets:Array<PluginInterfaces.TagHelper.TagsetInfo>):PluginInterfaces.TagHelper.View {
        let views:Immutable.OrderedMap<string, any> = Immutable.Map();
        let models:Immutable.OrderedMap<string, StatelessModel<TagBuilderBaseState>> = Immutable.Map();
        for (const tagsetInfo of tagsets) {

            switch (tagsetInfo.type) {
                case 'positional':
                    const positions = Immutable.List<PositionOptions>();
                    models = models.set(tagsetInfo.ident, new TagHelperModel(
>>>>>>> 898d0080
                        this.pluginApi.dispatcher(),
                        this.pluginApi,
                        {
                            corpname: corpname,
                            tagsetName: tagsetInfo.ident,
                            data: Immutable.List<Immutable.List<PositionOptions>>().push(positions),
                            positions: positions,
                            tagAttr: tagsetInfo.featAttr,
                            presetPattern: '',
                            srchPattern: '.*',
                            rawPattern: '.*',
                            generatedQuery: `${tagsetInfo.featAttr}=".*"`,
                            isBusy: false,
                            canUndo: false,
                            stateId: ''
<<<<<<< HEAD
                        }
                    ));
                    views = views.set('positional', ppTagsetViewInit(
                        this.pluginApi.dispatcher(),
                        this.pluginApi.getComponentHelpers()
                    ));
                    break;
                case 'keyval':
                    models = models.set('keyval', new UDTagBuilderModel(
                        this.pluginApi.dispatcher(),
                        this.pluginApi,
                        {
                            corpname:corpname,
                            tagsetName: tagsetInfo.ident,
                            isBusy: false,
                            insertRange: [0, 0],
                            canUndo: false,
                            generatedQuery: '',
                            rawPattern: '', // not applicable for the current UI
                            error: null,
                            allFeatures: Immutable.Map(),
                            availableFeatures: Immutable.Map({}),
                            filterFeaturesHistory: Immutable.List<Immutable.List<FilterRecord>>().push(Immutable.List()),
                            showCategory: null,
                            posField: tagsetInfo.posAttr,
                            featureField: tagsetInfo.featAttr
                        }
                    ));
                    views = views.set('keyval', udTagsetViewInit(
                        this.pluginApi.dispatcher(),
                        this.pluginApi.getComponentHelpers()
                ));
                break;
                case 'other': // 'other' means defined but unsupported
=======
                        },
                        tagsetInfo.ident
                    ));
                    views = views.set(tagsetInfo.ident, ppTagsetViewInit(
                        this.pluginApi.dispatcher(),
                        this.pluginApi.getComponentHelpers()
                    ));
                break;
                case 'keyval':
                        models = models.set(tagsetInfo.ident, new UDTagBuilderModel(
                            this.pluginApi.dispatcher(),
                            this.pluginApi,
                            {
                                corpname:corpname,
                                tagsetName: tagsetInfo.ident,
                                isBusy: false,
                                insertRange: [0, 0],
                                canUndo: false,
                                generatedQuery: '',
                                rawPattern: '', // not applicable for the current UI
                                error: null,
                                allFeatures: Immutable.Map(),
                                availableFeatures: Immutable.Map({}),
                                filterFeaturesHistory: Immutable.List<Immutable.List<FilterRecord>>().push(Immutable.List()),
                                showCategory: '',
                                posField: tagsetInfo.posAttr,
                                featureField: tagsetInfo.featAttr
                            },
                            tagsetInfo.ident
                        ));
                    views = views.set(tagsetInfo.ident, udTagsetViewInit(
                        this.pluginApi.dispatcher(),
                        this.pluginApi.getComponentHelpers()
                    ));
                break;
                case 'other': // 'other' means defined but unsupported
                case null:  // null means no tagset defined for the corpus
>>>>>>> 898d0080
                    return null;
                default:
                    throw new Error(`Cannot init taghelper widget - unknown tagset type ${tagsetInfo.type}`);
            }
        }

<<<<<<< HEAD
=======
        models.forEach(
            (model, key) => {
                model.suspend((action) => {
                    if (action.name === 'TAGHELPER_SET_ACTIVE_TAG' && key === action.payload['value']) {
                        return true;

                    } else if (action.name === 'QUERY_INPUT_SET_ACTIVE_WIDGET' && key === tagsets[0].ident) {
                        return true;
                    }
                    return false;
                });
            }
        );

>>>>>>> 898d0080
        return viewInit(
            this.pluginApi.dispatcher(),
            this.pluginApi.getComponentHelpers(),
            models,
            views,
        );
    }
}

const create:PluginInterfaces.TagHelper.Factory = (pluginApi) => new TagHelperPlugin(pluginApi);

export default create;<|MERGE_RESOLUTION|>--- conflicted
+++ resolved
@@ -25,11 +25,7 @@
 import {init as ppTagsetViewInit} from './positional/views';
 import {init as udTagsetViewInit} from './keyval/views';
 
-<<<<<<< HEAD
-import { StatelessModel } from 'kombo';
-=======
 import { StatelessModel, Action, SEDispatcher } from 'kombo';
->>>>>>> 898d0080
 import { TagBuilderBaseState } from './common';
 
 declare var require:any;
@@ -45,22 +41,6 @@
         this.pluginApi = pluginApi;
     }
 
-<<<<<<< HEAD
-    getWidgetView(corpname:string, tagsets:Array<PluginInterfaces.TagHelper.TagsetInfo>):PluginInterfaces.TagHelper.View|null {
-        /// TODO !!!! currently we take only the first tagset ////
-        if (tagsets.length === 0) {
-            return null;
-        }
-
-        let views:Immutable.Map<string, any> = Immutable.Map();
-        let models:Immutable.Map<string, StatelessModel<TagBuilderBaseState>> = Immutable.Map();
-        
-        for (const tagsetInfo of tagsets) {
-            switch (tagsetInfo.type) {
-                case 'positional':
-                    const positions = Immutable.List<PositionOptions>();
-                    models = models.set('positional', new TagHelperModel(
-=======
     getWidgetView(corpname:string, tagsets:Array<PluginInterfaces.TagHelper.TagsetInfo>):PluginInterfaces.TagHelper.View {
         let views:Immutable.OrderedMap<string, any> = Immutable.Map();
         let models:Immutable.OrderedMap<string, StatelessModel<TagBuilderBaseState>> = Immutable.Map();
@@ -70,7 +50,6 @@
                 case 'positional':
                     const positions = Immutable.List<PositionOptions>();
                     models = models.set(tagsetInfo.ident, new TagHelperModel(
->>>>>>> 898d0080
                         this.pluginApi.dispatcher(),
                         this.pluginApi,
                         {
@@ -86,42 +65,6 @@
                             isBusy: false,
                             canUndo: false,
                             stateId: ''
-<<<<<<< HEAD
-                        }
-                    ));
-                    views = views.set('positional', ppTagsetViewInit(
-                        this.pluginApi.dispatcher(),
-                        this.pluginApi.getComponentHelpers()
-                    ));
-                    break;
-                case 'keyval':
-                    models = models.set('keyval', new UDTagBuilderModel(
-                        this.pluginApi.dispatcher(),
-                        this.pluginApi,
-                        {
-                            corpname:corpname,
-                            tagsetName: tagsetInfo.ident,
-                            isBusy: false,
-                            insertRange: [0, 0],
-                            canUndo: false,
-                            generatedQuery: '',
-                            rawPattern: '', // not applicable for the current UI
-                            error: null,
-                            allFeatures: Immutable.Map(),
-                            availableFeatures: Immutable.Map({}),
-                            filterFeaturesHistory: Immutable.List<Immutable.List<FilterRecord>>().push(Immutable.List()),
-                            showCategory: null,
-                            posField: tagsetInfo.posAttr,
-                            featureField: tagsetInfo.featAttr
-                        }
-                    ));
-                    views = views.set('keyval', udTagsetViewInit(
-                        this.pluginApi.dispatcher(),
-                        this.pluginApi.getComponentHelpers()
-                ));
-                break;
-                case 'other': // 'other' means defined but unsupported
-=======
                         },
                         tagsetInfo.ident
                     ));
@@ -159,15 +102,12 @@
                 break;
                 case 'other': // 'other' means defined but unsupported
                 case null:  // null means no tagset defined for the corpus
->>>>>>> 898d0080
                     return null;
                 default:
                     throw new Error(`Cannot init taghelper widget - unknown tagset type ${tagsetInfo.type}`);
             }
         }
 
-<<<<<<< HEAD
-=======
         models.forEach(
             (model, key) => {
                 model.suspend((action) => {
@@ -182,7 +122,6 @@
             }
         );
 
->>>>>>> 898d0080
         return viewInit(
             this.pluginApi.dispatcher(),
             this.pluginApi.getComponentHelpers(),
