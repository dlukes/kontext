--- conflicted
+++ resolved
@@ -33,10 +33,7 @@
     var concViews = require('views/concordance');
     var concStores = require('stores/concordance');
     var SoundManager = require('SoundManager');
-<<<<<<< HEAD
-=======
     var d3 = require('vendor/d3');
->>>>>>> 87ff02cd
     require('vendor/jscrollpane');
 
     var lib = {};
@@ -169,9 +166,6 @@
     function showGroupsStats(triggerSelect) {
         var jqAnchor = $(triggerSelect);
 
-<<<<<<< HEAD
-        function render(box, finalize) {
-=======
         function renderChart(data, rootElm) {
             var width = 200,
                 height = 200,
@@ -241,7 +235,6 @@
         }
 
         function createChart(box, finalize) {
->>>>>>> 87ff02cd
 
             lib.layoutModel.ajax(
                 'GET',
@@ -251,9 +244,6 @@
                 {contentType : 'application/x-www-form-urlencoded'}
             ).then(
                 function (data) {
-<<<<<<< HEAD
-                    $(box.getRootElement()).append(JSON.stringify(data));
-=======
                     var chartData = [],
                         p,
                         colors;
@@ -266,7 +256,6 @@
                     );
                     colors = renderChart(chartData, box.getRootElement());
                     renderLabels(chartData, colors, box.getRootElement());
->>>>>>> 87ff02cd
                     finalize();
                 },
                 function (err) {
@@ -278,11 +267,7 @@
         }
 
         popupBox.open(
-<<<<<<< HEAD
-            render,
-=======
             createChart,
->>>>>>> 87ff02cd
             {
                 top: jqAnchor.offset().top,
                 left: jqAnchor.offset().left,
@@ -299,8 +284,6 @@
                 }
             }
         );
-<<<<<<< HEAD
-=======
     }
 
     function reEnableLineGroupEditing() {
@@ -318,7 +301,6 @@
                 console.log('err', err);
             }
         );
->>>>>>> 87ff02cd
     }
 
     /**
@@ -341,13 +323,6 @@
                     .attr('value', '')
                     .text('--'))
                 .append($(window.document.createElement('option'))
-<<<<<<< HEAD
-                    .attr('value', 'clear-groups')
-                    .text(lib.layoutModel.translate('global__clear_line_groups')))
-                .append($(window.document.createElement('option'))
-                    .attr('value', 'see-stats')
-                    .text(lib.layoutModel.translate('global__see_groups_stats')));
-=======
                     .attr('value', 'see-stats')
                     .text(lib.layoutModel.translate('global__see_groups_stats')))
                 .append($(window.document.createElement('option'))
@@ -356,7 +331,6 @@
                 .append($(window.document.createElement('option'))
                     .attr('value', 'clear-groups')
                     .text(lib.layoutModel.translate('global__clear_line_groups')))
->>>>>>> 87ff02cd
 
             $(groupActionsSelect).on('change', function (evt) {
                 if ($(evt.target).val() === 'clear-groups') {
@@ -364,12 +338,9 @@
 
                 } else if ($(evt.target).val() === 'see-stats') {
                     showGroupsStats(groupActionsSelect);
-<<<<<<< HEAD
-=======
 
                 } else if ($(evt.target).val() === 'edit-groups') {
                     reEnableLineGroupEditing();
->>>>>>> 87ff02cd
                 }
             });
             linesSelectionWrap.append(groupActionsSelect);
@@ -475,7 +446,6 @@
                     kwiclen = parseInt($(e.currentTarget).attr('data-kwiclen') || 1, 10);
                 if ($(e.currentTarget).is(':checked')) {
                     lib.lineSelectionStore.addLine(id, kwiclen, null);
-<<<<<<< HEAD
 
                 } else {
                     lib.lineSelectionStore.removeLine(id);
@@ -489,21 +459,6 @@
                     kwiclen = parseInt($(e.currentTarget).attr('data-kwiclen') || 1, 10),
                     groupId = parseInt($(e.currentTarget).val() || 0, 10);
 
-=======
-
-                } else {
-                    lib.lineSelectionStore.removeLine(id);
-                }
-                showNumSelectedItems();
-            });
-
-        } else if (mode === 'groups') {
-            $(elm).on('change keyup', function (e) {
-                var id = $(e.currentTarget).attr('data-position'),
-                    kwiclen = parseInt($(e.currentTarget).attr('data-kwiclen') || 1, 10),
-                    groupId = parseInt($(e.currentTarget).val() || 0, 10);
-
->>>>>>> 87ff02cd
                 if ($(e.currentTarget).val() !== '') {
                     lib.lineSelectionStore.addLine(id, kwiclen, groupId);
 
